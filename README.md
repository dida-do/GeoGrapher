--- conflicted
+++ resolved
@@ -95,22 +95,16 @@
 
 ## Creating an (empty) connector from scratch
 
-<<<<<<< HEAD
-    from rs_tools.connector import Connector
-    connector = Connector.from_scratch(
-        data_dir=<DATA_DIR>)
-=======
 ``` python
 from rs_tools import Connector
 connector = Connector.from_scratch(
     data_dir=<DATA_DIR>)
 ```
->>>>>>> 5e8abe8e
 
 ## TODO: Move to 'Multiclass Vision Tasks' section
 
     task_feature_classes=['building', 'bridge'])
-    
+
 The optional `task_feature_classes` argument defines the allowable
 classes for a multi-class computer vision task (e.g. segmentation).
 
