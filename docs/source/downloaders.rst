Downloading Rasters
###################

To download rasters for vector features use ``RasterDownloaderForVectors``. 

By plugging in different ``DownloaderForSingleVector`` and ``Processor``
<<<<<<< HEAD
components it can interface with different sources of remote sensing rasters.
Currently, it can interface with the Copernicus Open Access Hub for Sentinel-2
rasters, and JAXA for ALOS DEM (digital elevation model) data, and can easily
be extended to other data sources by writing custom
=======
components, GeoGrapher can interface with different sources of remote sensing
rasters. Currently, it can interface with the Copernicus Open Access Hub for
Sentinel-2 rasters, and JAXA for ALOS DEM (digital elevation model) data, and
can easily be extended to other data sources by writing custom
>>>>>>> 25fb0751
``DownloaderForSingleSingleVector`` and ``Processor`` classes.

Example usage
+++++++++++++

Example usage:

.. code-block:: python

    from geographer.downloaders import (
        RasterDownloaderForVectors,
        SentinelDownloaderForSingleVector,
        Sentinel2Processor
    )
    downloader_for_single_vector=SentinelDownloaderForSingleVector()
    download_processor=Sentinel2Processor()
    downloader = RasterDownloaderForVectors(
        downloader_for_single_vector=downloader_for_single_vector,
        download_processor=download_processor,
    )
    downloader.download(
        connector=my_connector,
        vector_names=optional_list_of_vector_names,
        target_raster_count=2,
        producttype='L2A',
        max_percent_cloud_coverage=10,
        resolution=10,
        date=('NOW-10DAYS', 'NOW'),
        area_relation='Contains'
    )

The raster counts for all vector features are updated after every download,
so that unnecessary downloads and an imbalance in the dataset due to clustering
of nearby vector features are avoided.

You can supply default values for dataset/data source specific ``download``
arguments (e.g. ``producttype``, ``max_percent_cloud_coverage`` for the
``SentinelDownloaderForSingleVector``) in the
``RasterDownloaderForVectors``'s ``kwarg_defaults`` arguments dict,
so that one doesn't have to pass them by hand to the ``download`` method,
for example:

.. code-block:: python
    
        downloader = RasterDownloaderForVectors(
            download_dir=<DOWNLOAD_DIR>,
            downloader_for_single_vector=SentinelDownloaderForSingleVector(),
            download_processor=Sentinel2Processor(),
            kwarg_defaults={
                'max_percent_cloud_coverage' = 10,
                'producttype': L2A,
                'resolution': 10,
                'date': ('NOW-10DAYS', 'NOW'),
                'area_relation': 'Contains'})
        downloader.download(
            connector=my_connector,
            vector_names=optional_list_of_vector_names,
            target_raster_count=2)

Data sources
++++++++++++

The ``DownloaderForSingleSingleVector`` class interfaces with the raster
raster data source's API and the ``Processor`` class processes downloaded files
to GeoTiffs. 

Sentinel-2
~~~~~~~~~~

For *Sentinel-2* data, use the ``SentinelDownloaderForSingleVector``
to download rasters from the Copernicus Open Access Hub and the ``Sentinel2Processor``.

Sentinel-1
~~~~~~~~~~

The ``SentinelDownloaderForSingleVector`` should work with slight modifications
for downloading Sentinel-1 data from Copernicus Open Access Hub as well. Feel free to
submit a pull request for this feature.

JAXA DEM data
~~~~~~~~~~~~~

For *JAXA* DEM (digital elevation model) data use ``JAXADownloaderForSingleVector``
and ``JAXADownloadProcessor``.

Other sources for remote sensing rasters:
~~~~~~~~~~~~~~~~~~~~~~~~~~~~~~~~~~~~~~~~~

Subclass ``DownloaderForSingleSingleVector`` and ``Processor`` to interface with
other API's for remote sensing data.

Saving and loading a downloader
+++++++++++++++++++++++++++++++

Serializing a ``RasterDownloaderForVectors`` and all its components as a json file::

    downloader.save(<PATH_TO_JSON>)

Loading a saved ``RasterDownloaderForVectors`` from a saved json file::

    downloader = RasterDownloaderForVectors.from_json_file(<PATH_TO_JSON>)<|MERGE_RESOLUTION|>--- conflicted
+++ resolved
@@ -4,17 +4,10 @@
 To download rasters for vector features use ``RasterDownloaderForVectors``. 
 
 By plugging in different ``DownloaderForSingleVector`` and ``Processor``
-<<<<<<< HEAD
 components it can interface with different sources of remote sensing rasters.
 Currently, it can interface with the Copernicus Open Access Hub for Sentinel-2
 rasters, and JAXA for ALOS DEM (digital elevation model) data, and can easily
 be extended to other data sources by writing custom
-=======
-components, GeoGrapher can interface with different sources of remote sensing
-rasters. Currently, it can interface with the Copernicus Open Access Hub for
-Sentinel-2 rasters, and JAXA for ALOS DEM (digital elevation model) data, and
-can easily be extended to other data sources by writing custom
->>>>>>> 25fb0751
 ``DownloaderForSingleSingleVector`` and ``Processor`` classes.
 
 Example usage
