--- conflicted
+++ resolved
@@ -6,11 +6,8 @@
 tasks for both 'categorical' and 'soft-categorical' (i.e. there is a probability
 distribution over the classes for each vector feature) label types are supported.
 
-<<<<<<< HEAD
+
 Task vector classes and class types
-=======
-Vector Classes And Class Types
->>>>>>> c5f29af2
 ++++++++++++++++++++++++++++++++++++++
 
 GeoGrapher is designed for *multiclass* vision tasks.
@@ -20,11 +17,7 @@
     GeoGrapher should be easily extendable to multi-label vision tasks. Submit an
     issue, feature request, or pull request to extend GeoGrapher if you want!
 
-<<<<<<< HEAD
 Task vector classes
-=======
-Vector Classes
->>>>>>> c5f29af2
 ~~~~~~~~~~~~~~~~~~~~~~
 
 The classes to which members of a connector's ``vectors`` may belong
@@ -49,13 +42,9 @@
 
 .. _vector_class_types
 
-<<<<<<< HEAD
 Vector class types
 ~~~~~~~~~~~~~~~~~~
-=======
-Vector Feature Class Types
-~~~~~~~~~~~~~~~~~~~~~~~~~~
->>>>>>> c5f29af2
+
 
 Currently, GeoGrapher's LabelMakers support two formats (*vector feature class types*)
 in which classes can be assigned to vector features:
