--- conflicted
+++ resolved
@@ -22,11 +22,7 @@
   },
   {
    "cell_type": "code",
-<<<<<<< HEAD
    "execution_count": 1,
-=======
-   "execution_count": 23,
->>>>>>> 819c4615
    "metadata": {},
    "outputs": [
     {
@@ -53,11 +49,7 @@
   },
   {
    "cell_type": "code",
-<<<<<<< HEAD
    "execution_count": 2,
-=======
-   "execution_count": 24,
->>>>>>> 819c4615
    "metadata": {},
    "outputs": [],
    "source": [
